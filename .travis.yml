language: cpp

compiler: gcc

env:
  global:
    secure: "C4tE5UQtoItWxd+sSfj9vULLd0EjY5Ek/BentI/m1xz6tAOi+65RTjMEgz9OQZh1rlsExV4y9YEfV/JzZ3peLNypw3b2BaCum6LECkaEDob2aPR03u/DruTkGkXITUIFFh2hg0iQH2TZP9/0ZtQBRXqNbU+DnH8Rs1Q+kNcWoFU="

addons:
  coverity_scan:
    project:
      name: "rakhimov/scram"
    # description: "Simplified Command-line Risk Analysis Multi-tool"
    notification_email: "ol.rakhimov@gmail.com"
    build_command_prepend: "cmake .."
    build_command: "make -j 2"
    branch_pattern: "coverity-scan"

before_install:
<<<<<<< HEAD
  - mkdir build
  - cd build
  - sudo apt-get update -qq

install:
  - sudo apt-get install -qq libboost-all-dev
  - sudo apt-get install -qq libboost-program-options1.48-dev
  - sudo apt-get install -qq libboost-random1.48-dev
  - sudo apt-get install -qq libboost-filesystem1.48-dev
  - sudo apt-get install -qq libboost-system1.48-dev
  - sudo apt-get install -qq libxml2-dev
  - sudo apt-get install -qq libxml++2.6-dev

script:
    - ../.no_build.sh
=======
    - sudo add-apt-repository -y ppa:kubuntu-ppa/backports
    - sudo add-apt-repository -y ppa:beineri/opt-qt521
    - sudo apt-get update -qq

install:
    - sudo apt-get install -qq libboost-all-dev
    - sudo apt-get install -qq libboost-program-options1.48-dev
    - sudo apt-get install -qq libboost-random1.48-dev
    - sudo apt-get install -qq libboost-filesystem1.48-dev
    - sudo apt-get install -qq libboost-system1.48-dev
    - sudo apt-get install -qq libxml2-dev
    - sudo apt-get install -qq libxml++2.6-dev
    - sudo apt-get install -qq libgoogle-perftools-dev
    - sudo apt-get install -qq python2.7
    - sudo apt-get install -qq python-lxml
    - sudo apt-get install -qq graphviz
    - sudo apt-get install -qq qt52base
    - sudo apt-get install -qq cmake
    - sudo pip install cpp-coveralls
    - sudo pip install nose

script:
    - source /opt/qt52/bin/qt52-env.sh && cp ./cmake/CTestConfig.cmake ./ && mkdir ./install && ./install.py -p --prefix=./install --threads 2 && ./.run_tests.sh
>>>>>>> 2746c71e

after_failure:
    - cat build-log.txt<|MERGE_RESOLUTION|>--- conflicted
+++ resolved
@@ -17,23 +17,8 @@
     branch_pattern: "coverity-scan"
 
 before_install:
-<<<<<<< HEAD
-  - mkdir build
-  - cd build
-  - sudo apt-get update -qq
-
-install:
-  - sudo apt-get install -qq libboost-all-dev
-  - sudo apt-get install -qq libboost-program-options1.48-dev
-  - sudo apt-get install -qq libboost-random1.48-dev
-  - sudo apt-get install -qq libboost-filesystem1.48-dev
-  - sudo apt-get install -qq libboost-system1.48-dev
-  - sudo apt-get install -qq libxml2-dev
-  - sudo apt-get install -qq libxml++2.6-dev
-
-script:
-    - ../.no_build.sh
-=======
+    - mkdir build
+    - cd build
     - sudo add-apt-repository -y ppa:kubuntu-ppa/backports
     - sudo add-apt-repository -y ppa:beineri/opt-qt521
     - sudo apt-get update -qq
@@ -47,17 +32,11 @@
     - sudo apt-get install -qq libxml2-dev
     - sudo apt-get install -qq libxml++2.6-dev
     - sudo apt-get install -qq libgoogle-perftools-dev
-    - sudo apt-get install -qq python2.7
-    - sudo apt-get install -qq python-lxml
-    - sudo apt-get install -qq graphviz
     - sudo apt-get install -qq qt52base
     - sudo apt-get install -qq cmake
-    - sudo pip install cpp-coveralls
-    - sudo pip install nose
 
 script:
-    - source /opt/qt52/bin/qt52-env.sh && cp ./cmake/CTestConfig.cmake ./ && mkdir ./install && ./install.py -p --prefix=./install --threads 2 && ./.run_tests.sh
->>>>>>> 2746c71e
+    - ../.no_build.sh
 
 after_failure:
     - cat build-log.txt