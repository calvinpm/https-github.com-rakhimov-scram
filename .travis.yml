--- conflicted
+++ resolved
@@ -3,49 +3,21 @@
 
 language: cpp
 
-<<<<<<< HEAD
 compiler: gcc
-=======
-os:
-    - linux
-
-compiler:
-    - gcc
-    - clang
-
-# This explicit matrix inclusion is provided
-# to work around the default beta-xcode6.1 clang,
-# which is having a trouble with C++11 features.
-# There seems not to be a way to use 'osx_image' multiplier
-# outside of this matrix
-# without messing with Linux builds.
-matrix:
-    include:
-        - os: osx
-          compiler: clang
-          osx_image: beta-xcode6.3
-          env: RELEASE=
-        - os: osx
-          compiler: clang
-          osx_image: beta-xcode6.3
-          env: RELEASE=true
->>>>>>> 567d5c53
 
 env:
   global:
     secure: "C4tE5UQtoItWxd+sSfj9vULLd0EjY5Ek/BentI/m1xz6tAOi+65RTjMEgz9OQZh1rlsExV4y9YEfV/JzZ3peLNypw3b2BaCum6LECkaEDob2aPR03u/DruTkGkXITUIFFh2hg0iQH2TZP9/0ZtQBRXqNbU+DnH8Rs1Q+kNcWoFU="
 
 addons:
-  coverity_scan:
-    project:
-      name: "rakhimov/scram"
-    # description: "Simplified Command-line Risk Analysis Multi-tool"
-    notification_email: "ol.rakhimov@gmail.com"
-    build_command_prepend: "cmake .."
-    build_command: "make -j 2"
-    branch_pattern: "coverity-scan"
-
-addons:
+    coverity_scan:
+        project:
+            name: "rakhimov/scram"
+        # description: "Simplified Command-line Risk Analysis Multi-tool"
+        notification_email: "ol.rakhimov@gmail.com"
+        build_command_prepend: "cmake .."
+        build_command: "make -j 2"
+        branch_pattern: "coverity-scan"
     apt:
         packages:
             - libboost-program-options-dev
@@ -56,18 +28,6 @@
             - libxml++2.6-dev
             - libgoogle-perftools-dev
             - qt5-default
-            - graphviz
-
-install:
-<<<<<<< HEAD
-    - sudo apt-get install -qq libboost-program-options-dev
-    - sudo apt-get install -qq libboost-filesystem-dev
-    - sudo apt-get install -qq libboost-system-dev
-    - sudo apt-get install -qq libboost-math-dev
-    - sudo apt-get install -qq libxml2-dev
-    - sudo apt-get install -qq libxml++2.6-dev
-    - sudo apt-get install -qq libgoogle-perftools-dev
-    - sudo apt-get install -qq qt5-default
 
 before_script:
     - mkdir build
@@ -77,13 +37,4 @@
     - ../.no_build.sh
 
 after_failure:
-    - cat build-log.txt
-=======
-    - .travis/install.sh
-
-before_script:
-    - mkdir install
-
-script:
-    - .travis/script.sh
->>>>>>> 567d5c53
+    - cat build-log.txt