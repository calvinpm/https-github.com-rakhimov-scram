language: cpp

compiler: gcc

env:
  global:
    secure: "QP8EHhfrCmsLOM7EA/UnMrQF2Ob0LV3WD19egTZp/rGA8tJ5ceXw10ksWgQHmq37uYoRYrCr2YYhozz9Bj5HBiVYUIDMr1XLOqQsBShf81pTEm0L81xLSTwYuzOCj5AdUNTZvARbNgW0+sFwqStPbuPccp3zm7BudGa5MxJYmjQ="

addons:
  coverity_scan:
    project:
      name: "rakhimov/SCRAM"
    # description: "Simplified Command-line Risk Analysis Multi-tool"
    notification_email: "olzhasrakhimov7@gmail.com"
    build_command_prepend: "cmake .."
    build_command: "make -j 2"
    branch_pattern: "coverity-scan"

before_install:
  - mkdir build
  - cd build
  - sudo apt-get update -qq

install:
  - sudo apt-get install -qq libboost-all-dev
  - sudo apt-get install -qq libboost-random-dev
  - sudo apt-get install -qq libxml2-dev
  - sudo apt-get install -qq libxml++2.6-dev

script:
    - ../.no_build.sh

<<<<<<< HEAD
after_failure:
    - cat build-log.txt
=======
after_success:
    - coveralls  --verbose  --exclude tests  --exclude ./build/CMakeFiles/
      --exclude ./build/lib/  --exclude src/error.h --exclude src/error.cc
      --exclude ./build/bin/  --exclude src/event.h --exclude install/include/
      --exclude src/env.h  --exclude src/reporter.h --exclude src/xml_parser.h
      --exclude src/relax_ng_validator.h
      --exclude src/fault_tree.h
      --exclude src/fault_tree_analysis.h
>>>>>>> 5d03035e
<|MERGE_RESOLUTION|>--- conflicted
+++ resolved
@@ -12,7 +12,7 @@
       name: "rakhimov/SCRAM"
     # description: "Simplified Command-line Risk Analysis Multi-tool"
     notification_email: "olzhasrakhimov7@gmail.com"
-    build_command_prepend: "cmake .."
+    build_command_prepend: "cmake .. -DCMAKE_C_FLAGS_DEBUG=-NDEBUG"
     build_command: "make -j 2"
     branch_pattern: "coverity-scan"
 
@@ -30,16 +30,5 @@
 script:
     - ../.no_build.sh
 
-<<<<<<< HEAD
 after_failure:
-    - cat build-log.txt
-=======
-after_success:
-    - coveralls  --verbose  --exclude tests  --exclude ./build/CMakeFiles/
-      --exclude ./build/lib/  --exclude src/error.h --exclude src/error.cc
-      --exclude ./build/bin/  --exclude src/event.h --exclude install/include/
-      --exclude src/env.h  --exclude src/reporter.h --exclude src/xml_parser.h
-      --exclude src/relax_ng_validator.h
-      --exclude src/fault_tree.h
-      --exclude src/fault_tree_analysis.h
->>>>>>> 5d03035e
+    - cat build-log.txt